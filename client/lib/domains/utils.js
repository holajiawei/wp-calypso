--- conflicted
+++ resolved
@@ -3,7 +3,6 @@
  *
  * @format
  */
-<<<<<<< HEAD
 import {
 	drop,
 	isEmpty,
@@ -12,10 +11,6 @@
 	split,
 	values
 } from 'lodash';
-=======
-
-import { isEmpty, find, values } from 'lodash';
->>>>>>> caa435df
 
 /**
  * Internal dependencies
@@ -67,7 +62,6 @@
 	return null;
 }
 
-<<<<<<< HEAD
 function getWpcomTldsCachedList() {
 	return require( './tlds/wpcom-tlds.json' );
 }
@@ -92,7 +86,4 @@
 	getDomainType,
 	getWpcomTldsCachedList,
 	parseDomainAgainstTldList,
-};
-=======
-export { getDomainNameFromReceiptOrCart, getDomainType };
->>>>>>> caa435df
+};