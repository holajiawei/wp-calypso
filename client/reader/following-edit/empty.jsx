--- conflicted
+++ resolved
@@ -51,15 +51,9 @@
 			<EmptyContent
 				action={ action }
 				secondaryAction={ secondaryAction }
-<<<<<<< HEAD
-				title={ i18n.translate( 'You haven\'t followed any sites yet' ) }
-				line={ i18n.translate( 'Search for a site or explore Discover.' ) }
-				illustration={ '/calypso/images/illustrations/illustration-404.svg' }
-=======
 				title={ this.props.translate( "You haven't followed any sites yet" ) }
 				line={ this.props.translate( 'Search for a site or explore Discover.' ) }
-				illustration={ '/calypso/images/drake/drake-404.svg' }
->>>>>>> bfd0c5f2
+				illustration={ '/calypso/images/illustrations/illustration-404.svg' }
 				illustrationWidth={ 500 }
 			/>
 		);
