/**
 * External dependencies
 */
import classnames from 'classnames';
import debounce from 'lodash/debounce';
import find from 'lodash/find';
import intersection from 'lodash/intersection';
import React, { Component } from 'react';
import i18n from 'i18n-calypso';
import inherits from 'inherits';
import withStyles from 'isomorphic-style-loader/lib/withStyles';

/**
 * Internal dependencies
 */
import Button from 'components/button';
import Card from 'components/card';
import style from './styles';
import wpcom from 'lib/wp';

const domains = wpcom.domains();

function ValidationError( code ) {
	this.code = code;
	this.message = code;
}

inherits( ValidationError, Error );

function canRegister( domainName, onComplete ) {
	if ( ! domainName ) {
		onComplete( new ValidationError( 'empty_query' ) );
		return;
	}

	wpcom.undocumented().isDomainAllTLDsAvailable( domainName, function( serverError, data ) {
		if ( serverError ) {
			onComplete( new ValidationError( serverError.error ) );
			return;
		}

		onComplete( null, data );
		return;
	} );
}

const toptlds = [ // Sorted by gTLD, then popularity https://w3techs.com/technologies/overview/top_level_domain/all
	'com', 'org', 'net', 'info', 'co'
];

const othertlds = [ // Sorted by gTLD, then popularity https://w3techs.com/technologies/overview/top_level_domain/all
	'tv', 'me', 'biz', 'blog', 'coffee', 'fm', 'mx', 'live', 'mobi', 'wtf', 'in', 'nl', 'es', 'be', 'com.br', 'net.br', 'wales'
];

const tlds = toptlds.concat( othertlds );

const prefixes = [ 'my', 'the', 'web', 'go' ];

const sufixes = [ 'online', 'web', 'media', 'world', 'net' ];

class Suggestion extends Component {
	selectSuggestion = () => {
		const domainName = this.props.domainName.split( '.' );
		this.props.changeSearch( domainName[ 0 ] );
	}

	render() {
		return (
			<span><a className={ style.suggestion } onClick={ this.selectSuggestion }>{ this.props.domainName }</a> </span>
		);
	}
}

class DomanSearch extends Component {
	constructor( props ) {
		super( props );
		this.state = {
			domainSearch: [],
			domainrResults: [],
			searchResults: {},
			suggestions: {},
			loadMore: false,
			searchQuery: '',
			mostRecentSearchQuery: ''
		};

		this.onSearchDebounced = debounce( this.onSearch, 300 );
	}

	onSearchChange = ( event ) => {
		const searchQuery = event.target.value;
		const self = this;

		this.setState( {
			searchQuery: searchQuery,
			loadMore: false
		} );


		const domainrResults = this.state.domainrResults;
		if ( ! domainrResults[ searchQuery ] ) {
			const xhr = new XMLHttpRequest();

			const params = tlds.map( ( tld ) => {
				return searchQuery + '.' + tld;
			} ).join( ',' );


			const url = encodeURI( 'https://api.domainr.com/v2/status?client_id=09a9bd1f5a01482f806a5f3b5ca4aa46&domain=' + params );
			xhr.open( 'GET', url, true );
			xhr.onload = function ( event ) {
				// Request finished. Do processing here.
				const responseText = JSON.parse( event.target.responseText );
				const domainrResults = self.state.domainrResults;
				const results = responseText.status;

				tlds.some( ( tld ) => {
					const bestMatchResult = find( results, ( result ) => {
						return result.zone === tld && result.summary !== 'active' && result.summary !== 'priced' && result.summary !== 'marketed';
					} );

					if ( bestMatchResult ) {
						bestMatchResult.bestMatch = true;

						return true;
					}
				} );

				domainrResults[ searchQuery ] = results;
				self.setState( {
					domainrResults: domainrResults
				} )
			};

			xhr.send( null );
		}

		this.onSearchDebounced();
	}

	onSearch = () => {
		const searchQuery = this.state.searchQuery;

		if ( this.state.searchResults[ searchQuery ] ) {
			return; // we already have results
		}

		canRegister( searchQuery, ( error, result ) => {
			const searchResults = this.state.searchResults;

			tlds.some( ( tld ) => {
				if ( result && result[ tld ] ) {
					result[ tld ].bestMatch = true;
					return true;
				}
			} );

			searchResults[ searchQuery ] = result;

			this.setState( {
				searchResults: searchResults
			} );
		} );

		domains.suggestions( {
			query: searchQuery,
			quantity: 10,
			vendor: 'domainsbot',
			includeSubdomain: false
		} ).then( domainSuggestions => {
			const suggestions = this.state.suggestions;

			suggestions[ searchQuery ] = domainSuggestions;

			this.setState( {
				suggestions: suggestions,
				mostRecentSearchQuery: searchQuery
			} );
		} );
	}

	isDomainAvailable( searchQuery, tld ) {
		if ( this.state.searchResults[ searchQuery ] ) {
			if ( this.state.searchResults[ searchQuery ][ tld ] ) {
				return true;
			}

			return false;
		}

		return false;
	}

	getDomainrAvailability( searchQuery, tld ) {
		const domainName = searchQuery + '.' + tld;
		return this.state.domainrResults[ searchQuery ] && this.state.domainrResults[ searchQuery ].some( ( result ) => {
			return result.domain === domainName && result.summary !== 'active' && result.summary !== 'priced' && result.summary !== 'marketed' && result.summary ;
		} );
	}

	getPrice( searchQuery, tld ) {
		if ( this.state.searchResults[ searchQuery ] ) {
			if ( this.state.searchResults[ searchQuery ][ tld ] ) {
				const details = this.state.searchResults[ searchQuery ][ tld ];
				return (
					<div>
						<div className={ style.resultPrice }>
							{ details[ 2 ] }<span className={ style.resultPriceTerm }>&nbsp;/year</span>
						</div>
						<span className={ style.resultAction }>Buy Domain</span>
					</div>
				);
			}
<<<<<<< HEAD
=======

			return <div className={ style.resultPrice }>Taken</div>;
>>>>>>> b16b3f81
		}

		return null;
	}

	isBestMatch( searchQuery, tld ) {
		const domainName = searchQuery + '.' + tld;
		return find( this.state.domainrResults[ this.state.searchQuery ], ( result ) => {
			return result.domain === domainName && result.bestMatch;
		} );
	}

	getTLD( tld, index ) {
		const styles = {};
		let color = '#87A6BC',
			recommended,
			href;

		if ( ! this.state.domainrResults[ this.state.searchQuery ] ) {
			styles.animation = 'loading-fade 1.6s ease-in-out infinite';
		} else if ( this.getDomainrAvailability( this.state.searchQuery, tld ) ) {
			color = '#2E4453',
			href = '/start/domain-first?new=' + this.state.searchQuery + '.' + tld;
		}

		if ( this.isBestMatch( this.state.searchQuery, tld ) ) {
			recommended = ( <span className={ style.recommended }>Recommended</span> );
		}

		styles.color = color;
		const className = classnames( style.result, 'is-compact' );
		const domainName = this.state.searchQuery + '.' + tld;

		return (
			<Card key={ index } className={ className } style={ styles } href={ href }>
<<<<<<< HEAD
				{ domainName }
				{ recommended }
				<div style={ { 'float': 'right' } }>
					{ this.getPrice( this.state.searchQuery, tld ) }
					{ this.state.domainrResults[ this.state.searchQuery ] && ! this.getDomainrAvailability( this.state.searchQuery, tld ) && 'Taken' }
=======
				<div className={ style.resultDomain }>
					{ this.state.searchQuery + '.' + tld }
					{ recommended }
				</div>
				<div className={ style.resultPriceAction }>
					{ this.getResults( this.state.searchQuery, tld ) }
>>>>>>> b16b3f81
				</div>
			</Card>
		);
	}

	getPrefix( fix, index ) {
		const styles = { clear: 'both', lineHeight: '40px', fontSize: '24px', padding: '10px' };
		styles.animation = 'loading-fade 1.6s ease-in-out infinite';
		styles.color = '#aaa';
		if ( true ) {
			return null;
		}

		return (
			<div key={ index } style={ styles }>
				{ fix + this.state.searchQuery + '.com' }
				<div style={ { 'float': 'right' } }>
					<Button disabled style={ styles }>&nbsp;</Button>
				</div>
			</div>
		);
	}

	getSufix( fix, index ) {
		const styles = { clear: 'both', lineHeight: '40px', fontSize: '24px', padding: '10px' };
		styles.animation = 'loading-fade 1.6s ease-in-out infinite';
		styles.color = '#aaa';
		if ( true ) {
			return null;
		}

		return (
			<div key={ index } style={ styles }>
				{ this.state.searchQuery + fix + '.com' }
				<div style={ { 'float': 'right' } }>
					<Button disabled style={ styles }>&nbsp;</Button>
				</div>
			</div>
		);
	}

	changeSearch = ( domainName ) => {
		this.setState( {
			searchQuery: domainName
		}, () => {
			this.onSearch();
		} );
	}

	ideas() {
		if ( this.state.suggestions[ this.state.mostRecentSearchQuery ] ) {
			const suggestionText = this.state.suggestions[ this.state.mostRecentSearchQuery ].map( ( suggestion ) => {
				return suggestion.domain_name.split( '.' )[ 0 ];
			} );

			const uniqueSuggestions = intersection( suggestionText );

			const ideas = uniqueSuggestions.map( ( suggestion, index ) => {
				return (
					<Suggestion
						key={ index }
						domainName={ suggestion }
						changeSearch={ this.changeSearch } />
				);
			} );
			return (
				<div className={ style.ideas }>
					More ideas: { ideas }
				</div>
			);
		}

		return null;
	}

	getSuggestions() {
		if ( ! this.state.suggestions[ this.state.mostRecentSearchQuery ] ) {
			return null;
		}

		const className = classnames( style.result, 'is-compact' );
		const suggestions = this.state.suggestions[ this.state.mostRecentSearchQuery ].map( ( suggestion, index ) => {
			const href = '/start/domain-first?new=' + suggestion.domain_name;
			let bestAlternative;
			if ( index === 0 ) {
				bestAlternative = ( <span className={ style.bestAlternative }>Best Alternative</span> );
			}
			return (
				<Card key={ index } className={ className } href={ href } style={ { color: '#2E4453' } }>
					<div className={ style.resultDomain }>
						{ suggestion.domain_name } { bestAlternative }
					</div>
					<div className={ style.resultPriceAction }>
						<div className={ style.resultPrice}>
							{ suggestion.cost }<span className={ style.resultPriceTerm }>&nbsp;/year</span>
						</div>
						<span className={ style.resultAction }>Buy Domain</span>
					</div>
				</Card>
			);
		} );

		return (
			<div>
				{ suggestions }
				<Card className="is-compact" style={ { textAlign: 'center' } }>
					<a href="#" onClick={ this.showMoreSuggestions }>Show more alternative suggestions</a>
				</Card>
			</div>
		);
	}

	showMoreSuggestions( event ) {
		event.preventDefault();
	}

	loadMore = () => {
		this.setState( { loadMore: true } );
	}

	render() {
		const backgroundClassName = this.state.searchQuery !== '' ? classnames( style.background, style.withQuery ) : classnames( style.background );

		return (
			<div className={ backgroundClassName }>
				<div className={ style.title }>Your next big idea starts here</div>
				<div className={ style.tagline }>Find the domain that defines you</div>
				<div className={ style.searchInput }>
					<input
						type="search"
						placeholder={ i18n.translate( 'Enter a domain or keyword', { textOnly: true } ) }
						autoFocus={ true }
						onChange={ this.onSearchChange }
						dir="ltr"
						value={ this.state.searchQuery }
					/>
					<div>{ this.ideas() }</div>
				</div>

				<div>
					{ this.state.searchQuery && toptlds.map( ( tld, index ) => ( this.getTLD( tld, index ) ) ) }
					{ this.state.searchQuery && prefixes.map( ( prefix, index ) => ( this.getPrefix( prefix, index ) ) ) }
					{ this.state.searchQuery && sufixes.map( ( sufix, index ) => ( this.getSufix( sufix, index ) ) ) }
					{
						this.state.searchQuery &&
						! this.state.loadMore &&
						( <div className={ style.seeMore }>Looking for a specific domain? <a onClick={ this.loadMore }>Show more exact matches</a></div> )
					}
					{
						this.state.loadMore &&
						this.state.searchQuery && othertlds.map( ( tld, index ) => ( this.getTLD( tld, index ) ) )
					}

					{ this.getSuggestions() }
				</div>
			</div>
		);
	}
}

export default withStyles( style )( DomanSearch );<|MERGE_RESOLUTION|>--- conflicted
+++ resolved
@@ -211,11 +211,6 @@
 					</div>
 				);
 			}
-<<<<<<< HEAD
-=======
-
-			return <div className={ style.resultPrice }>Taken</div>;
->>>>>>> b16b3f81
 		}
 
 		return null;
@@ -251,20 +246,13 @@
 
 		return (
 			<Card key={ index } className={ className } style={ styles } href={ href }>
-<<<<<<< HEAD
-				{ domainName }
-				{ recommended }
-				<div style={ { 'float': 'right' } }>
-					{ this.getPrice( this.state.searchQuery, tld ) }
-					{ this.state.domainrResults[ this.state.searchQuery ] && ! this.getDomainrAvailability( this.state.searchQuery, tld ) && 'Taken' }
-=======
 				<div className={ style.resultDomain }>
-					{ this.state.searchQuery + '.' + tld }
+					{ domainName }
 					{ recommended }
-				</div>
-				<div className={ style.resultPriceAction }>
-					{ this.getResults( this.state.searchQuery, tld ) }
->>>>>>> b16b3f81
+					<div className={ style.resultPriceAction }>
+						{ this.getPrice( this.state.searchQuery, tld ) }
+						{ this.state.domainrResults[ this.state.searchQuery ] && ! this.getDomainrAvailability( this.state.searchQuery, tld ) && 'Taken' }
+					</div>
 				</div>
 			</Card>
 		);
