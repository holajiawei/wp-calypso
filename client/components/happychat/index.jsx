--- conflicted
+++ resolved
@@ -33,12 +33,11 @@
  */
 const Title = localize( ( { onCloseChat, translate } ) => (
 	<div className="happychat__active-toolbar">
-<<<<<<< HEAD
+
 		<h4>{ translate( 'Create an outstanding website!' ) }</h4>
 		<h4>{ translate( 'WP.com' ) }</h4>
-=======
 	<h4>{ translate( 'Support Chat' ) }</h4>
->>>>>>> f06865de
+
 		<div onClick={ onCloseChat }>
 			<GridIcon icon="cross" />
 		</div>
